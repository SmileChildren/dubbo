--- conflicted
+++ resolved
@@ -46,11 +46,7 @@
     private static Map<String, Byte> SERIALIZATIONNAME_ID_MAP = new HashMap<String, Byte>();
     // Cache null object serialize results, for heartbeat request/response serialize use.
     private static Map<Byte, byte[]> ID_NULLBYTES_MAP = new HashMap<Byte, byte[]>();
-<<<<<<< HEAD
-    // NIO ThreadLocal buffer to read event payload
-=======
 
->>>>>>> f0483b80
     private static final ThreadLocal<byte[]> TL_BUFFER = ThreadLocal.withInitial(() -> new byte[1024]);
 
     static {
@@ -161,8 +157,6 @@
     public static boolean isHeartBeat(byte[] payload, byte proto) {
         return Arrays.equals(payload, getNullBytesOf(getSerializationById(proto)));
     }
-<<<<<<< HEAD
-=======
 
     public static void checkSerialization(String path, String version, Byte id) throws IOException {
         ServiceRepository repository = ApplicationModel.getServiceRepository();
@@ -184,5 +178,4 @@
             }
         }
     }
->>>>>>> f0483b80
 }